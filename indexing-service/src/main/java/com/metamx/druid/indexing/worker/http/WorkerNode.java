--- conflicted
+++ resolved
@@ -330,14 +330,9 @@
   public void initializeServiceDiscovery() throws Exception
   {
     if (serviceDiscovery == null) {
-<<<<<<< HEAD
       final CuratorDiscoveryConfig config = getConfigFactory().build(CuratorDiscoveryConfig.class);
       this.serviceDiscovery = Initialization.makeServiceDiscoveryClient(
           getCuratorFramework(),
-=======
-      final ServiceDiscoveryConfig config = getConfigFactory().build(ServiceDiscoveryConfig.class);
-      final CuratorFramework serviceDiscoveryCuratorFramework = Initialization.makeCuratorFramework(
->>>>>>> fba2bc96
           config,
           getLifecycle()
       );
